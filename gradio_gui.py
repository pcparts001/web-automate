--- conflicted
+++ resolved
@@ -53,25 +53,13 @@
             print(f"[DEBUG] クリーンアップ後キー一覧: {list(self.settings.keys())}")
     
     def load_settings(self):
-<<<<<<< HEAD
-        """設定ファイルから設定をロード（古い構造からの自動移行対応）"""
-=======
         """設定ファイルから設定をロード（prompt_sets構造対応）"""
         print(f"[DEBUG] load_settings() 開始")
->>>>>>> 9338ae11
         try:
             if os.path.exists(self.settings_file):
                 with open(self.settings_file, 'r', encoding='utf-8') as f:
                     settings = json.load(f)
                     print(f"設定ファイルをロードしました: {self.settings_file}")
-<<<<<<< HEAD
-                    
-                    # 古い構造から新構造への移行チェック
-                    if "prompt_sets" not in settings:
-                        print("古い設定構造を検出。新構造に移行中...")
-                        settings = self._migrate_old_settings(settings)
-                        
-=======
                     print(f"[DEBUG] ファイル読み込み後のキー一覧: {list(settings.keys())}")
                     print(f"[DEBUG] ファイル内active_prompt_set: {settings.get('active_prompt_set', 'NOT_FOUND')}")
                     
@@ -113,18 +101,11 @@
                     
                     print(f"[DEBUG] load_settings() 戻り値のactive_prompt_set: {settings.get('active_prompt_set', 'NOT_FOUND')}")
                     print(f"[DEBUG] load_settings() 戻り値のキー一覧: {list(settings.keys())}")
->>>>>>> 9338ae11
                     return settings
         except Exception as e:
             print(f"設定ファイルの読み込みエラー: {e}")
         
         # デフォルト設定（新構造）
-<<<<<<< HEAD
-        return self._get_default_settings()
-    
-    def _get_default_settings(self):
-        """新構造のデフォルト設定を取得"""
-=======
         print(f"[DEBUG] デフォルト設定を返します")
         default_settings = self._get_default_prompt_sets_settings()
         print(f"[DEBUG] デフォルト設定のactive_prompt_set: {default_settings.get('active_prompt_set', 'NOT_FOUND')}")
@@ -132,15 +113,11 @@
     
     def _get_default_prompt_sets_settings(self):
         """prompt_sets構造のデフォルト設定"""
->>>>>>> 9338ae11
         return {
             "fallback_message": "",
             "url": "https://www.genspark.ai/agents?type=moa_chat",
             "bc_loop_count": 0,
-<<<<<<< HEAD
-=======
             "active_prompt_set": "デフォルト",
->>>>>>> 9338ae11
             "prompt_sets": {
                 "デフォルト": {
                     "prompt_a": "",
@@ -155,91 +132,7 @@
                 }
             },
             "active_prompt_set": "デフォルト"
-<<<<<<< HEAD
         }
-    
-    def _migrate_old_settings(self, old_settings):
-        """古い設定構造から新構造への移行"""
-        print("設定構造を移行中...")
-        
-        # 新構造のベースを作成
-        new_settings = self._get_default_settings()
-        
-        # 共通設定を移行
-        new_settings["fallback_message"] = old_settings.get("fallback_message", "")
-        new_settings["url"] = old_settings.get("url", "https://www.genspark.ai/agents?type=moa_chat")
-        new_settings["bc_loop_count"] = old_settings.get("bc_loop_count", 0)
-        
-        # プロンプト関連を「デフォルト」セットに移行
-        default_set = new_settings["prompt_sets"]["デフォルト"]
-        default_set["prompt_a"] = old_settings.get("prompt_a", "")
-        default_set["prompt_b"] = old_settings.get("prompt_b", "")
-        default_set["prompt_c"] = old_settings.get("prompt_c", "")
-        default_set["prompt_a_list"] = old_settings.get("prompt_a_list", [])
-        default_set["prompt_b_list"] = old_settings.get("prompt_b_list", [])
-        default_set["prompt_c_list"] = old_settings.get("prompt_c_list", [])
-        default_set["use_list_a"] = old_settings.get("use_list_a", False)
-        default_set["use_list_b"] = old_settings.get("use_list_b", False)
-        default_set["use_list_c"] = old_settings.get("use_list_c", False)
-        
-        # 移行完了後、新構造で保存
-        try:
-            with open(self.settings_file, 'w', encoding='utf-8') as f:
-                json.dump(new_settings, f, ensure_ascii=False, indent=2)
-            print(f"✅ 設定構造の移行が完了しました: {self.settings_file}")
-        except Exception as e:
-            print(f"❌ 移行後の設定保存エラー: {e}")
-        
-        return new_settings
-    
-    def get_active_prompt_set(self):
-        """アクティブなプロンプトセットを取得"""
-        active_set_name = self.settings.get("active_prompt_set", "デフォルト")
-        if active_set_name not in self.settings.get("prompt_sets", {}):
-            # アクティブセットが存在しない場合、デフォルトにフォールバック
-            active_set_name = "デフォルト"
-            self.settings["active_prompt_set"] = active_set_name
-        return self.settings["prompt_sets"][active_set_name]
-    
-    def get_prompt_set_names(self):
-        """利用可能なプロンプトセット名のリストを取得"""
-        return list(self.settings.get("prompt_sets", {}).keys())
-    
-    def create_prompt_set(self, set_name):
-        """新しいプロンプトセットを作成"""
-        if "prompt_sets" not in self.settings:
-            self.settings["prompt_sets"] = {}
-        
-        if set_name in self.settings["prompt_sets"]:
-            return f"❌ プロンプトセット '{set_name}' は既に存在します"
-        
-        # 新しいセットを作成（空の状態）
-        self.settings["prompt_sets"][set_name] = {
-            "prompt_a": "",
-            "prompt_b": "",
-            "prompt_c": "",
-            "prompt_a_list": [],
-            "prompt_b_list": [],
-            "prompt_c_list": [],
-            "use_list_a": False,
-            "use_list_b": False,
-            "use_list_c": False
-=======
->>>>>>> 9338ae11
-        }
-        
-        # 設定を保存
-        self.save_settings()
-        return f"✅ プロンプトセット '{set_name}' を作成しました"
-    
-    def switch_prompt_set(self, set_name):
-        """アクティブなプロンプトセットを切り替え"""
-        if set_name not in self.settings.get("prompt_sets", {}):
-            return f"❌ プロンプトセット '{set_name}' が見つかりません"
-        
-        self.settings["active_prompt_set"] = set_name
-        self.save_settings()
-        return f"✅ プロンプトセットを '{set_name}' に切り替えました"
     
     def _migrate_to_prompt_sets(self, old_settings):
         """旧構造から新構造（prompt_sets）への移行"""
@@ -330,57 +223,31 @@
 
     # Phase2: プロンプトリスト管理機能
     def add_to_list(self, prompt_type, new_prompt):
-        """プロンプトをリストに追加（アクティブなプロンプトセット内）"""
+        """プロンプトをリストに追加"""
         if not new_prompt.strip():
             return f"❌ プロンプトが空です", self.get_list_display(prompt_type)
             
-<<<<<<< HEAD
-=======
         # デバッグログ: 追加操作詳細
         current_active = self.settings.get("active_prompt_set", "unknown")
         print(f"[DEBUG] プロンプト{prompt_type.upper()}追加: アクティブセット='{current_active}', 追加内容='{new_prompt.strip()}'")
         
         # アクティブセットに追加
->>>>>>> 9338ae11
         active_set = self.get_active_prompt_set()
         list_key = f"prompt_{prompt_type}_list"
         
         if list_key not in active_set:
             active_set[list_key] = []
-<<<<<<< HEAD
-            
-        active_set[list_key].append(new_prompt.strip())
-=======
         
         old_count = len(active_set[list_key])    
         active_set[list_key].append(new_prompt.strip())
         new_count = len(active_set[list_key])
         print(f"[DEBUG] {prompt_type.upper()}リスト: {old_count}項目 → {new_count}項目")
         
->>>>>>> 9338ae11
         self.save_settings()
         
-        active_set_name = self.settings["active_prompt_set"]
-        return f"✅ プロンプト{prompt_type.upper()}リスト[{active_set_name}]に追加しました", self.get_list_display(prompt_type)
+        return f"✅ プロンプト{prompt_type.upper()}リストに追加しました", self.get_list_display(prompt_type)
     
     def remove_from_list(self, prompt_type, index):
-<<<<<<< HEAD
-        """プロンプトをリストから削除（アクティブなプロンプトセット内）"""
-        active_set = self.get_active_prompt_set()
-        list_key = f"prompt_{prompt_type}_list"
-        
-        if list_key not in active_set or not active_set[list_key]:
-            active_set_name = self.settings["active_prompt_set"]
-            return f"❌ プロンプト{prompt_type.upper()}リスト[{active_set_name}]が空です", self.get_list_display(prompt_type)
-            
-        try:
-            index = int(index)
-            if 0 <= index < len(active_set[list_key]):
-                removed = active_set[list_key].pop(index)
-                self.save_settings()
-                active_set_name = self.settings["active_prompt_set"]
-                return f"✅ 削除しました[{active_set_name}]: {removed[:50]}...", self.get_list_display(prompt_type)
-=======
         """プロンプトをリストから削除"""
         # アクティブセットから削除
         active_set = self.get_active_prompt_set()
@@ -396,22 +263,12 @@
                 removed = prompt_list.pop(index)
                 self.save_settings()
                 return f"✅ 削除しました: {removed[:50]}...", self.get_list_display(prompt_type)
->>>>>>> 9338ae11
             else:
                 return f"❌ インデックス {index} が範囲外です", self.get_list_display(prompt_type)
         except ValueError:
             return f"❌ 無効なインデックスです: {index}", self.get_list_display(prompt_type)
     
     def edit_list_item(self, prompt_type, index, new_content):
-<<<<<<< HEAD
-        """リスト項目を編集（アクティブなプロンプトセット内）"""
-        active_set = self.get_active_prompt_set()
-        list_key = f"prompt_{prompt_type}_list"
-        
-        if list_key not in active_set or not active_set[list_key]:
-            active_set_name = self.settings["active_prompt_set"]
-            return f"❌ プロンプト{prompt_type.upper()}リスト[{active_set_name}]が空です", self.get_list_display(prompt_type)
-=======
         """リスト項目を編集"""
         # アクティブセット内の項目を編集
         active_set = self.get_active_prompt_set()
@@ -420,48 +277,23 @@
         prompt_list = active_set.get(list_key, [])
         if not prompt_list:
             return f"❌ プロンプト{prompt_type.upper()}リストが空です", self.get_list_display(prompt_type)
->>>>>>> 9338ae11
             
         if not new_content.strip():
             return f"❌ 新しいプロンプトが空です", self.get_list_display(prompt_type)
             
         try:
             index = int(index)
-<<<<<<< HEAD
-            if 0 <= index < len(active_set[list_key]):
-                old_content = active_set[list_key][index]
-                active_set[list_key][index] = new_content.strip()
-                self.save_settings()
-                active_set_name = self.settings["active_prompt_set"]
-                return f"✅ 編集しました[{active_set_name}]: {old_content[:30]}... → {new_content[:30]}...", self.get_list_display(prompt_type)
-=======
             if 0 <= index < len(prompt_list):
                 old_content = prompt_list[index]
                 prompt_list[index] = new_content.strip()
                 self.save_settings()
                 return f"✅ 編集しました: {old_content[:30]}... → {new_content[:30]}...", self.get_list_display(prompt_type)
->>>>>>> 9338ae11
             else:
                 return f"❌ インデックス {index} が範囲外です", self.get_list_display(prompt_type)
         except ValueError:
             return f"❌ 無効なインデックスです: {index}", self.get_list_display(prompt_type)
     
     def get_list_display(self, prompt_type):
-<<<<<<< HEAD
-        """リストの表示用文字列を取得（アクティブなプロンプトセット内）"""
-        active_set = self.get_active_prompt_set()
-        active_set_name = self.settings["active_prompt_set"]
-        list_key = f"prompt_{prompt_type}_list"
-        
-        if list_key not in active_set or not active_set[list_key]:
-            return f"プロンプト{prompt_type.upper()}リスト[{active_set_name}]: (空)"
-        
-        items = []
-        for i, prompt in enumerate(active_set[list_key]):
-            items.append(f"{i}: {prompt}")
-        
-        return f"プロンプト{prompt_type.upper()}リスト[{active_set_name}] ({len(active_set[list_key])}件):\n" + "\n".join(items)
-=======
         """リストの表示用文字列を取得"""
         # アクティブセットから取得
         active_set = self.get_active_prompt_set()
@@ -476,12 +308,9 @@
             items.append(f"{i}: {prompt}")
         
         return f"プロンプト{prompt_type.upper()}リスト ({len(prompt_list)}件):\n" + "\n".join(items)
->>>>>>> 9338ae11
     
     def get_unified_list_display(self):
-        """A/B/C統合リストの表示用文字列を取得（アクティブなプロンプトセット内）"""
-        active_set = self.get_active_prompt_set()
-        active_set_name = self.settings["active_prompt_set"]
+        """A/B/C統合リストの表示用文字列を取得（読み取り専用）"""
         all_items = []
         
         # アクティブセットから取得
@@ -505,9 +334,9 @@
         total_count = len(list_a) + len(list_b) + len(list_c)
         
         if not all_items:
-            return f"📋 統合プロンプトリスト[{active_set_name}]: (空)"
-        
-        header = f"📋 統合プロンプトリスト[{active_set_name}] (合計 {total_count}件: A={len(list_a)}, B={len(list_b)}, C={len(list_c)}):"
+            return "📋 統合プロンプトリスト: (空)"
+        
+        header = f"📋 統合プロンプトリスト (合計 {total_count}件: A={len(list_a)}, B={len(list_b)}, C={len(list_c)}):"
         return header + "\n" + "\n".join(all_items)
     
     def add_to_unified_list(self, category, new_prompt):
@@ -699,14 +528,10 @@
             return f"✅ セット '{set_name}' を削除しました"
     
     def get_random_prompt(self, prompt_type, fallback_prompt):
-<<<<<<< HEAD
-        """リストからランダムプロンプトを取得（アクティブなプロンプトセット内）"""
-=======
         """リストからランダムプロンプトを取得（統合プロンプトリスト対応）"""
         print(f"[DEBUG] get_random_prompt called: type={prompt_type}, fallback='{fallback_prompt[:30]}...'")
         
         # 統合プロンプトリストの現在アクティブなセットから取得
->>>>>>> 9338ae11
         active_set = self.get_active_prompt_set()
         use_list_key = f"use_list_{prompt_type}"
         list_key = f"prompt_{prompt_type}_list"
@@ -718,13 +543,9 @@
         if (active_set.get(use_list_key, False) and 
             list_key in active_set and 
             active_set[list_key]):
-<<<<<<< HEAD
-            return random.choice(active_set[list_key])
-=======
             selected_prompt = random.choice(active_set[list_key])
             print(f"[DEBUG] Selected from list: '{selected_prompt[:30]}...'")
             return selected_prompt
->>>>>>> 9338ae11
         else:
             print(f"[DEBUG] Using fallback prompt: '{fallback_prompt[:30]}...'")
             return fallback_prompt
@@ -1272,11 +1093,6 @@
         outputs=[save_status]
     )
     
-<<<<<<< HEAD
-    return status_display, response_display, bc_loop_input
-
-def create_prompt_list_tab(gui, bc_loop_input):
-=======
     # Phase 3: チェックボックスイベントハンドラー（統合プロンプトリスト対応）
     use_list_a.change(
         fn=lambda value, bc_input: gui.update_use_list_setting("a", value),
@@ -1299,24 +1115,12 @@
     return status_display, response_display, bc_loop_input
 
 def create_prompt_list_tab(gui, bc_loop_input=None):
->>>>>>> 9338ae11
     """プロンプトリスト編集タブのコンポーネントを作成"""
     
-    # 統合リスト表示セクション（Stage 1-2: 表示+追加機能+セット管理）
+    # 統合リスト表示セクション（Stage 1-2: 表示+追加機能）
     with gr.Column():
         gr.Markdown("## 📋 統合プロンプトリスト (全体表示)")
         
-<<<<<<< HEAD
-        # プロンプトセット管理セクション
-        gr.Markdown("### 🎯 プロンプトセット管理")
-        with gr.Row():
-            current_set_display = gr.Textbox(
-                label="現在のセット", 
-                value=gui.settings.get("active_prompt_set", "デフォルト"),
-                interactive=False,
-                scale=2
-            )
-=======
         # Stage 5-6: プロンプトセット表示・選択UI
         with gr.Row():
             current_set_display = gr.Textbox(
@@ -1326,26 +1130,10 @@
                 scale=1
             )
             # Stage 6: プロンプトセット選択Dropdown（イベントハンドラーなし）
->>>>>>> 9338ae11
             set_selector = gr.Dropdown(
                 choices=gui.get_prompt_set_names(),
                 value=gui.settings.get("active_prompt_set", "デフォルト"),
                 label="セット選択",
-<<<<<<< HEAD
-                scale=2
-            )
-            switch_set_btn = gr.Button("🔄 切り替え", variant="primary", scale=1)
-        
-        with gr.Row():
-            new_set_name = gr.Textbox(
-                label="新しいセット名", 
-                placeholder="例: 日本の山、プログラミング、料理...",
-                scale=3
-            )
-            create_set_btn = gr.Button("➕ セット作成", variant="secondary", scale=1)
-        
-        set_operation_result = gr.Textbox(label="セット操作結果", interactive=False)
-=======
                 scale=1
             )
         
@@ -1375,7 +1163,6 @@
             interactive=False,
             lines=2
         )
->>>>>>> 9338ae11
         
         unified_list_display = gr.Textbox(
             label="A/B/C統合プロンプトリスト", 
@@ -1540,43 +1327,6 @@
         outputs=[unified_result, unified_list_display, list_a_display, list_b_display, list_c_display]
     ).then(fn=lambda: "", outputs=[unified_new_prompt])
     
-<<<<<<< HEAD
-    # プロンプトセット管理のイベントハンドラー
-    def switch_prompt_set_with_updates(set_name):
-        """プロンプトセット切り替え + 全表示更新"""
-        result_msg = gui.switch_prompt_set(set_name)
-        
-        # 全表示を更新
-        unified_display = gui.get_unified_list_display()
-        list_a_new = gui.get_list_display("a")
-        list_b_new = gui.get_list_display("b")
-        list_c_new = gui.get_list_display("c")
-        current_set = gui.settings["active_prompt_set"]
-        
-        return result_msg, current_set, unified_display, list_a_new, list_b_new, list_c_new
-    
-    def create_prompt_set_with_updates(set_name):
-        """プロンプトセット作成 + Dropdown更新"""
-        result_msg = gui.create_prompt_set(set_name)
-        
-        # Dropdown選択肢を更新
-        updated_choices = gui.get_prompt_set_names()
-        
-        return result_msg, gr.update(choices=updated_choices)
-    
-    # Numberコンポーネント参照一貫性のため、全Numberコンポーネント（bc_loop_input含む）をダミーinputに追加
-    switch_set_btn.click(
-        fn=lambda selector, bc_loop, idx_a, idx_b, idx_c, ridx_a, ridx_b, ridx_c: switch_prompt_set_with_updates(selector),
-        inputs=[set_selector, bc_loop_input, edit_index_a, edit_index_b, edit_index_c, remove_index_a, remove_index_b, remove_index_c],
-        outputs=[set_operation_result, current_set_display, unified_list_display, list_a_display, list_b_display, list_c_display]
-    )
-    
-    create_set_btn.click(
-        fn=lambda name, bc_loop, idx_a, idx_b, idx_c, ridx_a, ridx_b, ridx_c: create_prompt_set_with_updates(name),
-        inputs=[new_set_name, bc_loop_input, edit_index_a, edit_index_b, edit_index_c, remove_index_a, remove_index_b, remove_index_c],
-        outputs=[set_operation_result, set_selector]
-    ).then(fn=lambda: "", outputs=[new_set_name])
-=======
     # Stage 7b: プロンプトセット作成イベントハンドラー
     if bc_loop_input is not None:
         def create_set_with_refresh(set_name, bc_count):
@@ -1652,7 +1402,6 @@
             outputs=[delete_set_result, set_selector, current_set_display, 
                     unified_list_display, list_a_display, list_b_display, list_c_display]
         )
->>>>>>> 9338ae11
 
 if __name__ == "__main__":
     logging.basicConfig(level=logging.INFO, format='%(asctime)s - %(levelname)s - %(message)s')
